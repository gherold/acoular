<<<<<<< HEAD
# coding=UTF-8
#------------------------------------------------------------------------------
# Copyright (c) 2007-2020, Acoular Development Team.
#------------------------------------------------------------------------------


from setuptools import setup
from os.path import join, abspath, dirname
import os

bf_version = "20.02"
bf_author = "Acoular Development Team"


# Get the long description from the relevant file
here = abspath(dirname(__file__))
with open(join(here, 'README.rst')) as f:
    long_description = f.read()


install_requires = list([
      'numpy>=1.11.3',
      'setuptools',	
      'numba >=0.40.0',
      'scipy>=0.1.0',
      'scikit-learn>=0.19.1',
      'tables>=3.4.4',
      'traits>=4.6.0',
	])

setup_requires = list([
      'numpy>=1.11.3',
      'setuptools',	
      'numba >=0.40.0',
      'scipy>=0.1.0',
      'scikit-learn>=0.19.1',
      'tables>=3.4.4',
      'traits>=4.6.0',
	])
    
setup(name="acoular", 
      version=bf_version, 
      description="Library for acoustic beamforming",
      long_description=long_description,
      license="BSD",
      author=bf_author,
      author_email="info@acoular.org",
      url="http://www.acoular.org",
      classifiers=[
      'Development Status :: 5 - Production/Stable',
      'Intended Audience :: Education',
      'Intended Audience :: Science/Research',
      'Topic :: Scientific/Engineering :: Physics',
      'License :: OSI Approved :: BSD License',
      'Programming Language :: Python :: 3.5',
      'Programming Language :: Python :: 3.6',
      'Programming Language :: Python :: 3.7',
      ],
      keywords='acoustic beamforming microphone array',
      packages = ['acoular'],

      install_requires = install_requires,

      setup_requires = setup_requires,
      
      scripts=[join('examples','acoular_demo.py')],
      include_package_data = True,
      package_data={'acoular': ['xml/*.xml'],
		    'acoular': ['tests/*.*']},
      #to solve numba compiler 
      zip_safe=False
)
=======
# coding=UTF-8
#------------------------------------------------------------------------------
# Copyright (c) 2007-2019, Acoular Development Team.
#------------------------------------------------------------------------------


from setuptools import setup
from os.path import join, abspath, dirname


#import acoular.version as av
#bf_version = str(av.__version__)
#bf_author = str(av.__author__)

bf_version = "19.08"
bf_author = "Acoular Development Team"



# Get the long description from the relevant file
here = abspath(dirname(__file__))
with open(join(here, 'README.rst')) as f:
    long_description = f.read()



    
setup(name="acoular", 
      version=bf_version, 
      description="Library for acoustic beamforming",
      long_description=long_description,
      license="BSD",
      author=bf_author,
      author_email="info@acoular.org",
      url="http://www.acoular.org",
      classifiers=[
      'Development Status :: 5 - Production/Stable',
      'Intended Audience :: Education',
      'Intended Audience :: Science/Research',
      'Topic :: Scientific/Engineering :: Physics',
      'License :: OSI Approved :: BSD License',
      'Programming Language :: Python :: 2',
      'Programming Language :: Python :: 2.7',
      'Programming Language :: Python :: 3.5',
      'Programming Language :: Python :: 3.6',
      'Programming Language :: Python :: 3.7',
      ],
      keywords='acoustic beamforming microphone array',
      packages = ['acoular'],
      install_requires = [
      'numpy>=1.11.3',
      'setuptools',	
      'python-qt5;python_version<="2.7"',
      'PyQt5>=5.6;python_version>="3.4"',
      'numba >=0.40.0',
      'scipy<=0.12.0;python_version<="2.7"',
      'scipy>=0.1.0;python_version>="3.4"',
      'scikit-learn<=0.20.0;python_version<="2.7"',
      'scikit-learn>=0.19.1;python_version>="3.4"',
      'tables>=3.4.4',
      'traits>=4.6.0',
      'traitsui>=6.0.0',
      'configparser;python_version<"3.4"',
	],
      setup_requires = [
      'numpy>=1.11.3',
      'setuptools',	
      'python-qt5;python_version<="2.7"',
      'PyQt5>=5.6;python_version>="3.4"',
      'numba >=0.40.0',
      'scipy<=0.12.0;python_version<="2.7"',
      'scipy>=0.1.0;python_version>="3.4"',
      'scikit-learn<=0.20.0;python_version<="2.7"',
      'scikit-learn>=0.19.1;python_version>="3.4"',
      'tables>=3.4.4',
      'traits>=4.6.0',
      'traitsui>=6.0.0',
      'configparser;python_version<="2.7"',
      #'libpython; platform_system == "Windows"',
	],
      
      scripts=[join('examples','acoular_demo.py')],
      include_package_data = True,
      package_data={'acoular': ['xml/*.xml'],
		    'acoular': ['tests/*.*']},
      #to solve numba compiler 
      zip_safe=False
)

>>>>>>> 7b0cddcb
<|MERGE_RESOLUTION|>--- conflicted
+++ resolved
@@ -1,9 +1,7 @@
-<<<<<<< HEAD
 # coding=UTF-8
 #------------------------------------------------------------------------------
 # Copyright (c) 2007-2020, Acoular Development Team.
 #------------------------------------------------------------------------------
-
 
 from setuptools import setup
 from os.path import join, abspath, dirname
@@ -71,94 +69,5 @@
       #to solve numba compiler 
       zip_safe=False
 )
-=======
-# coding=UTF-8
-#------------------------------------------------------------------------------
-# Copyright (c) 2007-2019, Acoular Development Team.
-#------------------------------------------------------------------------------
 
 
-from setuptools import setup
-from os.path import join, abspath, dirname
-
-
-#import acoular.version as av
-#bf_version = str(av.__version__)
-#bf_author = str(av.__author__)
-
-bf_version = "19.08"
-bf_author = "Acoular Development Team"
-
-
-
-# Get the long description from the relevant file
-here = abspath(dirname(__file__))
-with open(join(here, 'README.rst')) as f:
-    long_description = f.read()
-
-
-
-    
-setup(name="acoular", 
-      version=bf_version, 
-      description="Library for acoustic beamforming",
-      long_description=long_description,
-      license="BSD",
-      author=bf_author,
-      author_email="info@acoular.org",
-      url="http://www.acoular.org",
-      classifiers=[
-      'Development Status :: 5 - Production/Stable',
-      'Intended Audience :: Education',
-      'Intended Audience :: Science/Research',
-      'Topic :: Scientific/Engineering :: Physics',
-      'License :: OSI Approved :: BSD License',
-      'Programming Language :: Python :: 2',
-      'Programming Language :: Python :: 2.7',
-      'Programming Language :: Python :: 3.5',
-      'Programming Language :: Python :: 3.6',
-      'Programming Language :: Python :: 3.7',
-      ],
-      keywords='acoustic beamforming microphone array',
-      packages = ['acoular'],
-      install_requires = [
-      'numpy>=1.11.3',
-      'setuptools',	
-      'python-qt5;python_version<="2.7"',
-      'PyQt5>=5.6;python_version>="3.4"',
-      'numba >=0.40.0',
-      'scipy<=0.12.0;python_version<="2.7"',
-      'scipy>=0.1.0;python_version>="3.4"',
-      'scikit-learn<=0.20.0;python_version<="2.7"',
-      'scikit-learn>=0.19.1;python_version>="3.4"',
-      'tables>=3.4.4',
-      'traits>=4.6.0',
-      'traitsui>=6.0.0',
-      'configparser;python_version<"3.4"',
-	],
-      setup_requires = [
-      'numpy>=1.11.3',
-      'setuptools',	
-      'python-qt5;python_version<="2.7"',
-      'PyQt5>=5.6;python_version>="3.4"',
-      'numba >=0.40.0',
-      'scipy<=0.12.0;python_version<="2.7"',
-      'scipy>=0.1.0;python_version>="3.4"',
-      'scikit-learn<=0.20.0;python_version<="2.7"',
-      'scikit-learn>=0.19.1;python_version>="3.4"',
-      'tables>=3.4.4',
-      'traits>=4.6.0',
-      'traitsui>=6.0.0',
-      'configparser;python_version<="2.7"',
-      #'libpython; platform_system == "Windows"',
-	],
-      
-      scripts=[join('examples','acoular_demo.py')],
-      include_package_data = True,
-      package_data={'acoular': ['xml/*.xml'],
-		    'acoular': ['tests/*.*']},
-      #to solve numba compiler 
-      zip_safe=False
-)
-
->>>>>>> 7b0cddcb
