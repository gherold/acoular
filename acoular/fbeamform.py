--- conflicted
+++ resolved
@@ -722,13 +722,7 @@
 
     # internal identifier
     digest = Property( 
-<<<<<<< HEAD
         depends_on = ['freq_data.digest', 'steer_obj.digest', 'r_diag', 'n'])
-=======
-        depends_on = ['mpos.digest', 'grid.digest', 'freq_data.digest', 'c', \
-            'r_diag', 'env.digest', 'n', 'steer'], 
-        )
->>>>>>> 81c275fe
 
     traits_view = View(
         [
@@ -2056,4 +2050,4 @@
         h = zeros(data.shape[0])
         for i in range(data.shape[0]):
             h[i] = data[i].reshape(gshape)[ind].sum()
-    return h
+    return h